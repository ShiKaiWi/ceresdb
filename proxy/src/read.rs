--- conflicted
+++ resolved
@@ -233,11 +233,6 @@
                 code: StatusCode::INTERNAL_SERVER_ERROR,
                 msg: "Failed to create plan",
             })?;
-<<<<<<< HEAD
-        if let Plan::Query(plan) = &plan {
-            if let Some(priority) = plan.decide_query_priority(self.expensive_query_threshold) {
-                slow_timer.priority(priority);
-=======
 
         if enable_block_query {
             self.instance
@@ -249,14 +244,9 @@
                 })?;
         }
 
-        let mut plan_maybe_expired = false;
-        if let Some(table_name) = &table_name {
-            match self.is_plan_expired(&plan, catalog, schema, table_name) {
-                Ok(v) => plan_maybe_expired = v,
-                Err(err) => {
-                    warn!("Plan expire check failed, err:{err}");
-                }
->>>>>>> 5bfab01f
+        if let Plan::Query(plan) = &plan {
+            if let Some(priority) = plan.decide_query_priority(self.expensive_query_threshold) {
+                slow_timer.priority(priority);
             }
         }
 
