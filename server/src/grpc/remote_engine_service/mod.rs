// Copyright 2023 The HoraeDB Authors
//
// Licensed under the Apache License, Version 2.0 (the "License");
// you may not use this file except in compliance with the License.
// You may obtain a copy of the License at
//
//     http://www.apache.org/licenses/LICENSE-2.0
//
// Unless required by applicable law or agreed to in writing, software
// distributed under the License is distributed on an "AS IS" BASIS,
// WITHOUT WARRANTIES OR CONDITIONS OF ANY KIND, either express or implied.
// See the License for the specific language governing permissions and
// limitations under the License.

// Remote engine rpc service implementation.

use std::{
    hash::Hash,
    pin::Pin,
    sync::Arc,
    task::{Context, Poll},
    time::{Duration, Instant},
};

use arrow_ext::ipc::{self, CompressOptions, CompressOutput, CompressionMethod};
use async_trait::async_trait;
use catalog::{manager::ManagerRef, schema::SchemaRef};
use ceresdbproto::{
    remote_engine::{
        execute_plan_request, read_response::Output::Arrow,
        remote_engine_service_server::RemoteEngineService, row_group, AlterTableOptionsRequest,
        AlterTableOptionsResponse, AlterTableSchemaRequest, AlterTableSchemaResponse, ExecContext,
        ExecutePlanRequest, GetTableInfoRequest, GetTableInfoResponse, QueryPriority, ReadRequest,
        ReadResponse, WriteBatchRequest, WriteRequest, WriteResponse,
    },
    storage::{arrow_payload, ArrowPayload},
};
use common_types::{record_batch::RecordBatch, request_id::RequestId};
use futures::{
    stream::{self, BoxStream, FuturesUnordered, StreamExt},
    Future,
};
use generic_error::BoxError;
use logger::{debug, error, info, slow_query};
use notifier::notifier::{ExecutionGuard, RequestNotifiers, RequestResult};
use proxy::{
    hotspot::{HotspotRecorder, Message},
    instance::InstanceRef,
};
use query_engine::{
    context::Context as QueryContext,
    datafusion_impl::physical_plan::{DataFusionPhysicalPlanAdapter, TypedPlan},
    QueryEngineRef, QueryEngineType,
};
use runtime::{Priority, RuntimeRef};
use snafu::{OptionExt, ResultExt};
use table_engine::{
    engine::EngineRuntimes,
    predicate::PredicateRef,
    remote::model::{self, TableIdentifier},
    stream::{PartitionedStreams, SendableRecordBatchStream},
    table::{AlterSchemaRequest, TableRef},
};
use time_ext::InstantExt;
use tokio::sync::mpsc::{self, Sender};
use tokio_stream::{wrappers::ReceiverStream, Stream};
use tonic::{Request, Response, Status};

use super::metrics::REMOTE_ENGINE_WRITE_BATCH_NUM_ROWS_HISTOGRAM;
use crate::{
    config::QueryDedupConfig,
    grpc::{
        metrics::{
            REMOTE_ENGINE_GRPC_HANDLER_COUNTER_VEC,
            REMOTE_ENGINE_GRPC_HANDLER_DURATION_HISTOGRAM_VEC,
        },
        remote_engine_service::{
            error::{ErrNoCause, ErrWithCause, Result, StatusCode},
            metrics::REMOTE_ENGINE_QUERY_COUNTER,
        },
    },
};

pub mod error;
mod metrics;

const STREAM_QUERY_CHANNEL_LEN: usize = 200;
const DEFAULT_COMPRESS_MIN_LENGTH: usize = 80 * 1024;

#[derive(Clone, Debug, PartialEq, Eq, Hash)]
pub struct StreamReadReqKey {
    table: String,
    predicate: PredicateRef,
    projection: Option<Vec<usize>>,
}

impl StreamReadReqKey {
    pub fn new(table: String, predicate: PredicateRef, projection: Option<Vec<usize>>) -> Self {
        Self {
            table,
            predicate,
            projection,
        }
    }
}

pub type StreamReadRequestNotifiers =
    Arc<RequestNotifiers<StreamReadReqKey, mpsc::Sender<Result<RecordBatch>>>>;

#[derive(Clone, Debug, PartialEq, Eq, Hash)]
pub struct PhysicalPlanKey {
    encoded_plan: Vec<u8>,
}

pub type PhysicalPlanNotifiers =
    Arc<RequestNotifiers<PhysicalPlanKey, mpsc::Sender<Result<RecordBatch>>>>;

/// Stream metric
trait MetricCollector: 'static + Send + Unpin {
    fn collect(self);
}

struct StreamReadMetricCollector(Instant);

impl MetricCollector for StreamReadMetricCollector {
    fn collect(self) {
        REMOTE_ENGINE_GRPC_HANDLER_DURATION_HISTOGRAM_VEC
            .stream_read
            .observe(self.0.saturating_elapsed().as_secs_f64());
    }
}

struct ExecutePlanMetricCollector {
    start: Instant,
    query: String,
    request_id: RequestId,
    slow_threshold: Duration,
    priority: Priority,
}

impl ExecutePlanMetricCollector {
<<<<<<< HEAD
    fn new(request_id: u64, query: String, slow_threshold_secs: u64, priority: Priority) -> Self {
=======
    fn new(request_id: String, query: String, slow_threshold_secs: u64) -> Self {
>>>>>>> 65130f59
        Self {
            start: Instant::now(),
            query,
            request_id: request_id.into(),
            slow_threshold: Duration::from_secs(slow_threshold_secs),
            priority,
        }
    }
}

impl MetricCollector for ExecutePlanMetricCollector {
    fn collect(self) {
        let cost = self.start.elapsed();
        if cost > self.slow_threshold {
            slow_query!(
                "Remote query elapsed:{:?}, id:{}, priority:{}, query:{}",
                cost,
                self.request_id,
                self.priority.as_str(),
                self.query
            );
        }

        REMOTE_ENGINE_QUERY_COUNTER
            .with_label_values(&[self.priority.as_str()])
            .inc();
        REMOTE_ENGINE_GRPC_HANDLER_DURATION_HISTOGRAM_VEC
            .execute_physical_plan
            .observe(cost.as_secs_f64());
    }
}

/// Stream with metric
struct StreamWithMetric<M: MetricCollector> {
    inner: BoxStream<'static, Result<RecordBatch>>,
    metric: Option<M>,
}

impl<M: MetricCollector> StreamWithMetric<M> {
    fn new(inner: BoxStream<'static, Result<RecordBatch>>, metric: M) -> Self {
        Self {
            inner,
            metric: Some(metric),
        }
    }
}

impl<M: MetricCollector> Stream for StreamWithMetric<M> {
    type Item = Result<RecordBatch>;

    fn poll_next(self: Pin<&mut Self>, cx: &mut Context<'_>) -> Poll<Option<Self::Item>> {
        self.get_mut().inner.poll_next_unpin(cx)
    }
}

impl<M: MetricCollector> Drop for StreamWithMetric<M> {
    fn drop(&mut self) {
        let metric = self.metric.take();
        if let Some(metric) = metric {
            metric.collect();
        }
    }
}

macro_rules! record_stream_to_response_stream {
    ($record_stream_result:ident, $StreamType:ident) => {
        match $record_stream_result {
            Ok(stream) => {
                let new_stream: Self::$StreamType = Box::pin(stream.map(|res| match res {
                    Ok(record_batch) => {
                        let resp = match ipc::encode_record_batch(
                            &record_batch.into_arrow_record_batch(),
                            CompressOptions {
                                compress_min_length: DEFAULT_COMPRESS_MIN_LENGTH,
                                method: CompressionMethod::Zstd,
                            },
                        )
                        .box_err()
                        .context(ErrWithCause {
                            code: StatusCode::Internal,
                            msg: "encode record batch failed",
                        }) {
                            Err(e) => ReadResponse {
                                header: Some(error::build_err_header(e)),
                                ..Default::default()
                            },
                            Ok(CompressOutput { payload, method }) => {
                                let compression = match method {
                                    CompressionMethod::None => arrow_payload::Compression::None,
                                    CompressionMethod::Zstd => arrow_payload::Compression::Zstd,
                                };

                                ReadResponse {
                                    header: Some(error::build_ok_header()),
                                    output: Some(Arrow(ArrowPayload {
                                        record_batches: vec![payload],
                                        compression: compression as i32,
                                    })),
                                }
                            }
                        };

                        Ok(resp)
                    }
                    Err(e) => {
                        let resp = ReadResponse {
                            header: Some(error::build_err_header(e)),
                            ..Default::default()
                        };
                        Ok(resp)
                    }
                }));

                Ok(Response::new(new_stream))
            }
            Err(e) => {
                let resp = ReadResponse {
                    header: Some(error::build_err_header(e)),
                    ..Default::default()
                };
                let stream = stream::once(async { Ok(resp) });
                Ok(Response::new(Box::pin(stream)))
            }
        }
    };
}

#[derive(Clone)]
pub struct QueryDedup {
    pub config: QueryDedupConfig,
    pub request_notifiers: StreamReadRequestNotifiers,
    pub physical_plan_notifiers: PhysicalPlanNotifiers,
}

#[derive(Clone)]
pub struct RemoteEngineServiceImpl {
    pub instance: InstanceRef,
    pub runtimes: Arc<EngineRuntimes>,
    pub query_dedup: Option<QueryDedup>,
    pub hotspot_recorder: Arc<HotspotRecorder>,
}

impl RemoteEngineServiceImpl {
    async fn stream_read_internal(
        &self,
        request: Request<ReadRequest>,
    ) -> Result<StreamWithMetric<StreamReadMetricCollector>> {
        let metric = StreamReadMetricCollector(Instant::now());

        let ctx = self.handler_ctx();
        let (tx, rx) = mpsc::channel(STREAM_QUERY_CHANNEL_LEN);
        let handle = self.runtimes.read_runtime.spawn(async move {
            let read_request = request.into_inner();
            handle_stream_read(ctx, read_request).await
        });
        let streams = handle.await.box_err().context(ErrWithCause {
            code: StatusCode::Internal,
            msg: "fail to join task",
        })??;

        for stream in streams.streams {
            let mut stream = stream.map(|result| {
                result.box_err().context(ErrWithCause {
                    code: StatusCode::Internal,
                    msg: "record batch failed",
                })
            });
            let tx = tx.clone();
            self.runtimes.read_runtime.spawn(async move {
                let mut num_rows = 0;
                while let Some(batch) = stream.next().await {
                    if let Ok(record_batch) = &batch {
                        num_rows += record_batch.num_rows();
                    }
                    if let Err(e) = tx.send(batch).await {
                        error!("Failed to send handler result, err:{}.", e);
                        break;
                    }
                }
                REMOTE_ENGINE_GRPC_HANDLER_COUNTER_VEC
                    .query_succeeded_row
                    .inc_by(num_rows as u64);
            });
        }

        Ok(StreamWithMetric::new(
            Box::pin(ReceiverStream::new(rx)),
            metric,
        ))
    }

    async fn dedup_stream_read_internal(
        &self,
        query_dedup: QueryDedup,
        request: Request<ReadRequest>,
    ) -> Result<StreamWithMetric<StreamReadMetricCollector>> {
        let metric = StreamReadMetricCollector(Instant::now());

        let request = request.into_inner();
        let table_engine::remote::model::ReadRequest {
            table,
            read_request,
        } = request.clone().try_into().box_err().context(ErrWithCause {
            code: StatusCode::BadRequest,
            msg: "fail to convert read request",
        })?;

        let request_key = StreamReadReqKey::new(
            table.table.clone(),
            read_request.predicate.clone(),
            read_request.projected_schema.projection(),
        );

        let QueryDedup {
            config,
            request_notifiers,
            ..
        } = query_dedup;

        let (tx, rx) = mpsc::channel(config.notify_queue_cap);
        match request_notifiers.insert_notifier(request_key.clone(), tx) {
            // The first request, need to handle it, and then notify the other requests.
            RequestResult::First => {
                let ctx = self.handler_ctx();
                let query = async move { handle_stream_read(ctx, request).await };
                self.read_and_send_dedupped_resps(
                    request_key,
                    query,
                    request_notifiers.clone(),
                    config.notify_timeout.0,
                    // TODO: decide runtime from request priority.
                    self.runtimes.read_runtime.higher(),
                )
                .await?;
            }
            // The request is waiting for the result of first request.
            RequestResult::Wait => {
                // TODO: add metrics to collect the time cost of waited stream
                // read.
            }
        }

        Ok(StreamWithMetric::new(
            Box::pin(ReceiverStream::new(rx)),
            metric,
        ))
    }

    async fn read_and_send_dedupped_resps<K, F>(
        &self,
        request_key: K,
        query: F,
        notifiers: Arc<RequestNotifiers<K, mpsc::Sender<Result<RecordBatch>>>>,
        notify_timeout: Duration,
        rt: &RuntimeRef,
    ) -> Result<()>
    where
        K: Hash + PartialEq + Eq,
        F: Future<Output = Result<PartitionedStreams>> + Send + 'static,
    {
        // This is used to remove key when future is cancelled.
        let mut guard = ExecutionGuard::new(|| {
            notifiers.take_notifiers(&request_key);
        });
        let handle = rt.spawn(query);
        let streams = handle.await.box_err().context(ErrWithCause {
            code: StatusCode::Internal,
            msg: "fail to join task",
        })??;

        let mut stream_read = FuturesUnordered::new();
        for stream in streams.streams {
            let mut stream = stream.map(|result| {
                result.box_err().context(ErrWithCause {
                    code: StatusCode::Internal,
                    msg: "record batch failed",
                })
            });

            let handle = rt.spawn(async move {
                let mut batches = Vec::new();
                while let Some(batch) = stream.next().await {
                    batches.push(batch)
                }

                batches
            });
            stream_read.push(handle);
        }

        // Collect all the data from the stream to let more duplicate request query to
        // be batched.
        let mut resps = Vec::new();
        while let Some(result) = stream_read.next().await {
            let batch = result.box_err().context(ErrWithCause {
                code: StatusCode::Internal,
                msg: "failed to join task",
            })?;
            resps.extend(batch);
        }

        // We should set cancel to guard, otherwise the key will be removed twice.
        guard.cancel();
        let notifiers = notifiers.take_notifiers(&request_key).unwrap();

        // Do send in background to avoid blocking the rpc procedure.
        rt.spawn(async move {
            Self::send_dedupped_resps(resps, notifiers, notify_timeout).await;
        });

        Ok(())
    }

    /// Send the response to the queriers that share the same query request.
    async fn send_dedupped_resps(
        resps: Vec<Result<RecordBatch>>,
        notifiers: Vec<Sender<Result<RecordBatch>>>,
        notify_timeout: Duration,
    ) {
        let mut num_rows = 0;
        for resp in resps {
            match resp {
                Ok(batch) => {
                    num_rows += batch.num_rows();
                    for notifier in &notifiers {
                        if let Err(e) = notifier
                            .send_timeout(Ok(batch.clone()), notify_timeout)
                            .await
                        {
                            error!("Failed to send handler result, err:{}.", e);
                        }
                    }
                }
                Err(_) => {
                    for notifier in &notifiers {
                        let err = ErrNoCause {
                            code: StatusCode::Internal,
                            msg: "failed to handler request".to_string(),
                        }
                        .fail();

                        if let Err(e) = notifier.send_timeout(err, notify_timeout).await {
                            error!("Failed to send handler result, err:{}.", e);
                        }
                    }
                    break;
                }
            }
        }

        let total_num_rows = (num_rows * notifiers.len()) as u64;
        let num_dedupped_reqs = (notifiers.len() - 1) as u64;
        REMOTE_ENGINE_GRPC_HANDLER_COUNTER_VEC
            .query_succeeded_row
            .inc_by(total_num_rows);
        REMOTE_ENGINE_GRPC_HANDLER_COUNTER_VEC
            .dedupped_stream_query
            .inc_by(num_dedupped_reqs);
    }

    async fn write_internal(
        &self,
        request: Request<WriteRequest>,
    ) -> std::result::Result<Response<WriteResponse>, Status> {
        let begin_instant = Instant::now();
        let ctx = self.handler_ctx();
        let handle = self.runtimes.write_runtime.spawn(async move {
            let request = request.into_inner();
            handle_write(ctx, request).await
        });

        let res = handle.await.box_err().context(ErrWithCause {
            code: StatusCode::Internal,
            msg: "fail to join task",
        });

        let mut resp = WriteResponse::default();
        match res {
            Ok(Ok(v)) => {
                resp.header = Some(error::build_ok_header());
                resp.affected_rows = v.affected_rows;
            }
            Ok(Err(e)) | Err(e) => {
                resp.header = Some(error::build_err_header(e));
            }
        };

        REMOTE_ENGINE_GRPC_HANDLER_DURATION_HISTOGRAM_VEC
            .write
            .observe(begin_instant.saturating_elapsed().as_secs_f64());
        Ok(Response::new(resp))
    }

    async fn get_table_info_internal(
        &self,
        request: Request<GetTableInfoRequest>,
    ) -> std::result::Result<Response<GetTableInfoResponse>, Status> {
        let begin_instant = Instant::now();
        let ctx = self.handler_ctx();
        let handle = self.runtimes.read_runtime.spawn(async move {
            let request = request.into_inner();
            handle_get_table_info(ctx, request).await
        });

        let res = handle.await.box_err().context(ErrWithCause {
            code: StatusCode::Internal,
            msg: "fail to join task",
        });

        let mut resp = GetTableInfoResponse::default();
        match res {
            Ok(Ok(v)) => {
                resp.header = Some(error::build_ok_header());
                resp.table_info = v.table_info;
            }
            Ok(Err(e)) | Err(e) => {
                resp.header = Some(error::build_err_header(e));
            }
        };

        REMOTE_ENGINE_GRPC_HANDLER_DURATION_HISTOGRAM_VEC
            .get_table_info
            .observe(begin_instant.saturating_elapsed().as_secs_f64());
        Ok(Response::new(resp))
    }

    async fn write_batch_internal(
        &self,
        request: Request<WriteBatchRequest>,
    ) -> std::result::Result<Response<WriteResponse>, Status> {
        let begin_instant = Instant::now();
        let request = request.into_inner();
        let mut write_table_handles = Vec::with_capacity(request.batch.len());
        for one_request in request.batch {
            let ctx = self.handler_ctx();
            let handle = self
                .runtimes
                .write_runtime
                .spawn(handle_write(ctx, one_request));
            write_table_handles.push(handle);
        }

        let mut batch_resp = WriteResponse {
            header: Some(error::build_ok_header()),
            affected_rows: 0,
        };
        for write_handle in write_table_handles {
            let write_result = write_handle.await.box_err().context(ErrWithCause {
                code: StatusCode::Internal,
                msg: "fail to run the join task",
            });
            // The underlying write can't be cancelled, so just ignore the left write
            // handles (don't abort them) if any error is encountered.
            match write_result {
                Ok(res) => match res {
                    Ok(resp) => batch_resp.affected_rows += resp.affected_rows,
                    Err(e) => {
                        error!("Failed to write batches, err:{e}");
                        batch_resp.header = Some(error::build_err_header(e));
                        break;
                    }
                },
                Err(e) => {
                    error!("Failed to write batches, err:{e}");
                    batch_resp.header = Some(error::build_err_header(e));
                    break;
                }
            };
        }

        REMOTE_ENGINE_GRPC_HANDLER_DURATION_HISTOGRAM_VEC
            .write_batch
            .observe(begin_instant.saturating_elapsed().as_secs_f64());

        Ok(Response::new(batch_resp))
    }

    async fn execute_physical_plan_internal(
        &self,
        request: Request<ExecutePlanRequest>,
    ) -> Result<StreamWithMetric<ExecutePlanMetricCollector>> {
        let request = request.into_inner();
        let query_engine = self.instance.query_engine.clone();
        let (ctx, encoded_plan) = extract_plan_from_req(request)?;
        let slow_threshold_secs = self
            .instance
            .dyn_config
            .slow_threshold
            .load(std::sync::atomic::Ordering::Relaxed);

<<<<<<< HEAD
        let priority = ctx.priority();
=======
        let metric = ExecutePlanMetricCollector::new(
            ctx.request_id_str.clone(),
            ctx.displayable_query,
            slow_threshold_secs,
        );
>>>>>>> 65130f59
        let query_ctx = create_query_ctx(
            ctx.request_id_str,
            ctx.default_catalog,
            ctx.default_schema,
            ctx.timeout_ms,
            priority,
        );

        debug!(
            "Execute remote query, ctx:{query_ctx:?}, query:{}",
            &ctx.displayable_query
        );
        let metric = ExecutePlanMetricCollector::new(
            ctx.request_id,
            ctx.displayable_query,
            slow_threshold_secs,
            query_ctx.priority,
        );

        let rt = self
            .runtimes
            .read_runtime
            .choose_runtime(&query_ctx.priority);
        let stream = rt
            .spawn(async move { handle_execute_plan(query_ctx, encoded_plan, query_engine).await })
            .await
            .box_err()
            .with_context(|| ErrWithCause {
                code: StatusCode::Internal,
                msg: "failed to run execute physical plan task",
            })??
            .map(|result| {
                result.box_err().context(ErrWithCause {
                    code: StatusCode::Internal,
                    msg: "failed to poll record batch for remote physical plan",
                })
            });

        Ok(StreamWithMetric::new(Box::pin(stream), metric))
    }

    async fn dedup_execute_physical_plan_internal(
        &self,
        query_dedup: QueryDedup,
        request: Request<ExecutePlanRequest>,
    ) -> Result<StreamWithMetric<ExecutePlanMetricCollector>> {
        let request = request.into_inner();
        let query_engine = self.instance.query_engine.clone();
        let (ctx, encoded_plan) = extract_plan_from_req(request)?;
        let slow_threshold_secs = self
            .instance
            .dyn_config
            .slow_threshold
            .load(std::sync::atomic::Ordering::Relaxed);
<<<<<<< HEAD
        let priority = ctx.priority();
=======
        let metric = ExecutePlanMetricCollector::new(
            ctx.request_id_str.clone(),
            ctx.displayable_query,
            slow_threshold_secs,
        );
>>>>>>> 65130f59
        let query_ctx = create_query_ctx(
            ctx.request_id_str,
            ctx.default_catalog,
            ctx.default_schema,
            ctx.timeout_ms,
            priority,
        );
        let metric = ExecutePlanMetricCollector::new(
            ctx.request_id,
            ctx.displayable_query,
            slow_threshold_secs,
            query_ctx.priority,
        );
        let key = PhysicalPlanKey {
            encoded_plan: encoded_plan.clone(),
        };

        let QueryDedup {
            config,
            physical_plan_notifiers,
            ..
        } = query_dedup;

        let rt = self
            .runtimes
            .read_runtime
            .choose_runtime(&query_ctx.priority);
        let (tx, rx) = mpsc::channel(config.notify_queue_cap);
        match physical_plan_notifiers.insert_notifier(key.clone(), tx) {
            // The first request, need to handle it, and then notify the other requests.
            RequestResult::First => {
                let query = async move {
                    handle_execute_plan(query_ctx, encoded_plan, query_engine)
                        .await
                        .map(PartitionedStreams::one_stream)
                };
                self.read_and_send_dedupped_resps(
                    key,
                    query,
                    physical_plan_notifiers,
                    config.notify_timeout.0,
                    rt,
                )
                .await?;
            }
            // The request is waiting for the result of first request.
            RequestResult::Wait => {
                // TODO: add metrics to collect the time cost of waited stream
                // read.
            }
        }

        Ok(StreamWithMetric::new(
            Box::pin(ReceiverStream::new(rx)),
            metric,
        ))
    }

    async fn alter_table_schema_internal(
        &self,
        request: Request<AlterTableSchemaRequest>,
    ) -> std::result::Result<Response<AlterTableSchemaResponse>, Status> {
        let begin_instant = Instant::now();
        let ctx = self.handler_ctx();
        let handle = self.runtimes.read_runtime.spawn(async move {
            let request = request.into_inner();
            handle_alter_table_schema(ctx, request).await
        });

        let res = handle.await.box_err().context(ErrWithCause {
            code: StatusCode::Internal,
            msg: "fail to join task",
        });

        let mut resp = AlterTableSchemaResponse::default();
        match res {
            Ok(Ok(_)) => {
                resp.header = Some(error::build_ok_header());
            }
            Ok(Err(e)) | Err(e) => {
                resp.header = Some(error::build_err_header(e));
            }
        };

        REMOTE_ENGINE_GRPC_HANDLER_DURATION_HISTOGRAM_VEC
            .alter_table_schema
            .observe(begin_instant.saturating_elapsed().as_secs_f64());
        Ok(Response::new(resp))
    }

    async fn alter_table_options_internal(
        &self,
        request: Request<AlterTableOptionsRequest>,
    ) -> std::result::Result<Response<AlterTableOptionsResponse>, Status> {
        let begin_instant = Instant::now();
        let ctx = self.handler_ctx();
        let handle = self.runtimes.read_runtime.spawn(async move {
            let request = request.into_inner();
            handle_alter_table_options(ctx, request).await
        });

        let res = handle.await.box_err().context(ErrWithCause {
            code: StatusCode::Internal,
            msg: "fail to join task",
        });

        let mut resp = AlterTableOptionsResponse::default();
        match res {
            Ok(Ok(_)) => {
                resp.header = Some(error::build_ok_header());
            }
            Ok(Err(e)) | Err(e) => {
                resp.header = Some(error::build_err_header(e));
            }
        };

        REMOTE_ENGINE_GRPC_HANDLER_DURATION_HISTOGRAM_VEC
            .alter_table_options
            .observe(begin_instant.saturating_elapsed().as_secs_f64());
        Ok(Response::new(resp))
    }

    fn handler_ctx(&self) -> HandlerContext {
        HandlerContext {
            catalog_manager: self.instance.catalog_manager.clone(),
            hotspot_recorder: self.hotspot_recorder.clone(),
        }
    }
}

/// Context for handling all kinds of remote engine service.
#[derive(Clone)]
struct HandlerContext {
    catalog_manager: ManagerRef,
    hotspot_recorder: Arc<HotspotRecorder>,
}

#[async_trait]
impl RemoteEngineService for RemoteEngineServiceImpl {
    type ExecutePhysicalPlanStream = BoxStream<'static, std::result::Result<ReadResponse, Status>>;
    type ReadStream = BoxStream<'static, std::result::Result<ReadResponse, Status>>;

    async fn read(
        &self,
        request: Request<ReadRequest>,
    ) -> std::result::Result<Response<Self::ReadStream>, Status> {
        if let Some(table) = &request.get_ref().table {
            self.hotspot_recorder
                .send_msg_or_log(
                    "inc_query_reqs",
                    Message::Query(format_hot_key(&table.schema, &table.table)),
                )
                .await
        }

        REMOTE_ENGINE_GRPC_HANDLER_COUNTER_VEC.stream_query.inc();
        let result = match self.query_dedup.clone() {
            Some(query_dedup) => self.dedup_stream_read_internal(query_dedup, request).await,
            None => self.stream_read_internal(request).await,
        };

        record_stream_to_response_stream!(result, ReadStream)
    }

    async fn write(
        &self,
        request: Request<WriteRequest>,
    ) -> std::result::Result<Response<WriteResponse>, Status> {
        self.write_internal(request).await
    }

    async fn get_table_info(
        &self,
        request: Request<GetTableInfoRequest>,
    ) -> std::result::Result<Response<GetTableInfoResponse>, Status> {
        self.get_table_info_internal(request).await
    }

    async fn write_batch(
        &self,
        request: Request<WriteBatchRequest>,
    ) -> std::result::Result<Response<WriteResponse>, Status> {
        self.write_batch_internal(request).await
    }

    async fn execute_physical_plan(
        &self,
        request: Request<ExecutePlanRequest>,
    ) -> std::result::Result<Response<Self::ExecutePhysicalPlanStream>, Status> {
        if let Some(table) = &request.get_ref().table {
            self.hotspot_recorder
                .send_msg_or_log(
                    "inc_remote_plan_reqs",
                    Message::Query(format_hot_key(&table.schema, &table.table)),
                )
                .await
        }

        let record_stream_result = match self.query_dedup.clone() {
            Some(query_dedup) => {
                self.dedup_execute_physical_plan_internal(query_dedup, request)
                    .await
            }
            None => self.execute_physical_plan_internal(request).await,
        };

        record_stream_to_response_stream!(record_stream_result, ExecutePhysicalPlanStream)
    }

    async fn alter_table_schema(
        &self,
        request: Request<AlterTableSchemaRequest>,
    ) -> std::result::Result<Response<AlterTableSchemaResponse>, Status> {
        self.alter_table_schema_internal(request).await
    }

    async fn alter_table_options(
        &self,
        request: Request<AlterTableOptionsRequest>,
    ) -> std::result::Result<Response<AlterTableOptionsResponse>, Status> {
        self.alter_table_options_internal(request).await
    }
}

async fn handle_stream_read(
    ctx: HandlerContext,
    request: ReadRequest,
) -> Result<PartitionedStreams> {
    let table_engine::remote::model::ReadRequest {
        table: table_ident,
        read_request,
    } = request.try_into().box_err().context(ErrWithCause {
        code: StatusCode::BadRequest,
        msg: "fail to convert read request",
    })?;

    let request_id = &read_request.request_id;
    info!(
        "Handle stream read, request_id:{request_id}, table:{table_ident:?}, read_options:{:?}, predicate:{:?} ",
        read_request.opts,
        read_request.predicate,
    );

    let begin = Instant::now();
    let table = find_table_by_identifier(&ctx, &table_ident)?;
    let res = table
        .partitioned_read(read_request.clone())
        .await
        .box_err()
        .with_context(|| ErrWithCause {
            code: StatusCode::Internal,
            msg: format!("fail to read table, table:{table_ident:?}"),
        });
    match res {
        Ok(streams) => {
            info!(
                "Handle stream read success, request_id:{request_id}, table:{table_ident:?}, cost:{:?}, read_options:{:?}, predicate:{:?}",
                begin.elapsed(),
                read_request.opts,
                read_request.predicate,
            );

            REMOTE_ENGINE_GRPC_HANDLER_COUNTER_VEC
                .stream_query_succeeded
                .inc();
            Ok(streams)
        }
        Err(e) => {
            error!(
                "Handle stream read failed, request_id:{request_id}, table:{table_ident:?}, cost:{:?}, read_options:{:?}, predicate:{:?}, err:{e}",
                begin.elapsed(),
                read_request.opts,
                read_request.predicate,
            );

            REMOTE_ENGINE_GRPC_HANDLER_COUNTER_VEC
                .stream_query_failed
                .inc();
            Err(e)
        }
    }
}

fn format_hot_key(schema: &str, table: &str) -> String {
    format!("{schema}/{table}")
}

async fn record_write(
    hotspot_recorder: &Arc<HotspotRecorder>,
    request: &table_engine::remote::model::WriteRequest,
) {
    let hot_key = format_hot_key(&request.table.schema, &request.table.table);
    let row_count = request.write_request.row_group.num_rows();
    let field_count = row_count * request.write_request.row_group.schema().num_columns();
    hotspot_recorder
        .send_msg_or_log(
            "inc_write_reqs",
            Message::Write {
                key: hot_key,
                row_count,
                field_count,
            },
        )
        .await;
}

async fn handle_write(ctx: HandlerContext, request: WriteRequest) -> Result<WriteResponse> {
    let table_ident: TableIdentifier = request
        .table
        .context(ErrNoCause {
            code: StatusCode::BadRequest,
            msg: "missing table ident",
        })?
        .into();

    let rows_payload = request
        .row_group
        .context(ErrNoCause {
            code: StatusCode::BadRequest,
            msg: "missing row group payload",
        })?
        .rows
        .context(ErrNoCause {
            code: StatusCode::BadRequest,
            msg: "missing rows payload",
        })?;

    let table = find_table_by_identifier(&ctx, &table_ident)?;
    let write_request = match rows_payload {
        row_group::Rows::Arrow(_) => {
            // The payload encoded in arrow format won't be accept any more.
            return ErrNoCause {
                code: StatusCode::BadRequest,
                msg: "payload encoded in arrow format is not supported anymore",
            }
            .fail();
        }
        row_group::Rows::Contiguous(payload) => {
            let schema = table.schema();
            let row_group =
                model::WriteRequest::decode_row_group_from_contiguous_payload(payload, &schema)
                    .box_err()
                    .context(ErrWithCause {
                        code: StatusCode::BadRequest,
                        msg: "failed to decode row group payload",
                    })?;
            model::WriteRequest::new(table_ident, row_group)
        }
    };

    // In theory we should record write request we at the beginning of server's
    // handle, but the payload is encoded, so we cannot record until decode payload
    // here.
    record_write(&ctx.hotspot_recorder, &write_request).await;

    let num_rows = write_request.write_request.row_group.num_rows();
    REMOTE_ENGINE_WRITE_BATCH_NUM_ROWS_HISTOGRAM.observe(num_rows as f64);

    let res = table
        .write(write_request.write_request)
        .await
        .box_err()
        .context(ErrWithCause {
            code: StatusCode::Internal,
            msg: format!("fail to write table, table:{:?}", write_request.table),
        });
    match res {
        Ok(affected_rows) => {
            REMOTE_ENGINE_GRPC_HANDLER_COUNTER_VEC.write_succeeded.inc();
            REMOTE_ENGINE_GRPC_HANDLER_COUNTER_VEC
                .write_succeeded_row
                .inc_by(affected_rows as u64);
            Ok(WriteResponse {
                header: None,
                affected_rows: affected_rows as u64,
            })
        }
        Err(e) => {
            REMOTE_ENGINE_GRPC_HANDLER_COUNTER_VEC.write_failed.inc();
            REMOTE_ENGINE_GRPC_HANDLER_COUNTER_VEC
                .write_failed_row
                .inc_by(num_rows as u64);
            Err(e)
        }
    }
}

async fn handle_get_table_info(
    ctx: HandlerContext,
    request: GetTableInfoRequest,
) -> Result<GetTableInfoResponse> {
    let request: table_engine::remote::model::GetTableInfoRequest =
        request.try_into().box_err().context(ErrWithCause {
            code: StatusCode::BadRequest,
            msg: "fail to convert get table info request",
        })?;

    let schema = find_schema_by_identifier(&ctx, &request.table)?;
    let table = schema
        .table_by_name(&request.table.table)
        .box_err()
        .context(ErrWithCause {
            code: StatusCode::Internal,
            msg: format!("fail to get table, table:{}", request.table.table),
        })?
        .context(ErrNoCause {
            code: StatusCode::NotFound,
            msg: format!("table is not found, table:{}", request.table.table),
        })?;

    Ok(GetTableInfoResponse {
        header: None,
        table_info: Some(ceresdbproto::remote_engine::TableInfo {
            catalog_name: request.table.catalog,
            schema_name: schema.name().to_string(),
            schema_id: schema.id().as_u32(),
            table_name: table.name().to_string(),
            table_id: table.id().as_u64(),
            table_schema: Some((&table.schema()).into()),
            engine: table.engine_type().to_string(),
            options: table.options(),
            partition_info: table.partition_info().map(Into::into),
        }),
    })
}

fn extract_plan_from_req(request: ExecutePlanRequest) -> Result<(ExecContext, Vec<u8>)> {
    // Build execution context.
    let ctx_in_req = request.context.with_context(|| ErrNoCause {
        code: StatusCode::Internal,
        msg: "execution context not found in physical plan request",
    })?;
    let typed_plan_in_req = request.physical_plan.with_context(|| ErrNoCause {
        code: StatusCode::Internal,
        msg: "plan not found in physical plan request",
    })?;
    // FIXME: return the type from query engine.
    let valid_plan = check_and_extract_plan(typed_plan_in_req, QueryEngineType::Datafusion)?;

    Ok((ctx_in_req, valid_plan))
}

fn create_query_ctx(
    request_id: String,
    default_catalog: String,
    default_schema: String,
    timeout_ms: i64,
    priority: QueryPriority,
) -> QueryContext {
    let request_id = RequestId::from(request_id);
    let deadline = if timeout_ms >= 0 {
        Some(Instant::now() + Duration::from_millis(timeout_ms as u64))
    } else {
        None
    };
    let priority = match priority {
        QueryPriority::Low => Priority::Lower,
        QueryPriority::High => Priority::Higher,
    };

    QueryContext {
        request_id,
        deadline,
        default_catalog,
        default_schema,
        priority,
    }
}

async fn handle_execute_plan(
    ctx: QueryContext,
    encoded_plan: Vec<u8>,
    query_engine: QueryEngineRef,
) -> Result<SendableRecordBatchStream> {
    // TODO: Build remote plan in physical planner.
    let physical_plan = Box::new(DataFusionPhysicalPlanAdapter::new(TypedPlan::Remote(
        encoded_plan,
    )));

    // Execute plan.
    let executor = query_engine.executor();
    executor
        .execute(&ctx, physical_plan)
        .await
        .box_err()
        .with_context(|| ErrWithCause {
            code: StatusCode::Internal,
            msg: "failed to execute remote plan",
        })
}

async fn handle_alter_table_schema(
    ctx: HandlerContext,
    request: AlterTableSchemaRequest,
) -> Result<()> {
    let request: table_engine::remote::model::AlterTableSchemaRequest =
        request.try_into().box_err().context(ErrWithCause {
            code: StatusCode::BadRequest,
            msg: "fail to convert alter table schema",
        })?;

    let schema = find_schema_by_identifier(&ctx, &request.table_ident)?;
    let table = schema
        .table_by_name(&request.table_ident.table)
        .box_err()
        .context(ErrWithCause {
            code: StatusCode::Internal,
            msg: format!("fail to get table, table:{}", request.table_ident.table),
        })?
        .context(ErrNoCause {
            code: StatusCode::NotFound,
            msg: format!("table is not found, table:{}", request.table_ident.table),
        })?;

    table
        .alter_schema(AlterSchemaRequest {
            schema: request.table_schema,
            pre_schema_version: request.pre_schema_version,
        })
        .await
        .box_err()
        .context(ErrWithCause {
            code: StatusCode::Internal,
            msg: format!(
                "fail to alter table schema, table:{}",
                request.table_ident.table
            ),
        })?;
    Ok(())
}

async fn handle_alter_table_options(
    ctx: HandlerContext,
    request: AlterTableOptionsRequest,
) -> Result<()> {
    let request: table_engine::remote::model::AlterTableOptionsRequest =
        request.try_into().box_err().context(ErrWithCause {
            code: StatusCode::BadRequest,
            msg: "fail to convert alter table options",
        })?;

    let schema = find_schema_by_identifier(&ctx, &request.table_ident)?;
    let table = schema
        .table_by_name(&request.table_ident.table)
        .box_err()
        .context(ErrWithCause {
            code: StatusCode::Internal,
            msg: format!("fail to get table, table:{}", request.table_ident.table),
        })?
        .context(ErrNoCause {
            code: StatusCode::NotFound,
            msg: format!("table is not found, table:{}", request.table_ident.table),
        })?;

    table
        .alter_options(request.options)
        .await
        .box_err()
        .context(ErrWithCause {
            code: StatusCode::Internal,
            msg: format!(
                "fail to alter table options, table:{}",
                request.table_ident.table
            ),
        })?;
    Ok(())
}

fn check_and_extract_plan(
    typed_plan: execute_plan_request::PhysicalPlan,
    engine_type: QueryEngineType,
) -> Result<Vec<u8>> {
    match (typed_plan, engine_type) {
        (execute_plan_request::PhysicalPlan::Datafusion(plan), QueryEngineType::Datafusion) => {
            Ok(plan)
        }
    }
}

fn find_table_by_identifier(
    ctx: &HandlerContext,
    table_identifier: &TableIdentifier,
) -> Result<TableRef> {
    let schema = find_schema_by_identifier(ctx, table_identifier)?;

    schema
        .table_by_name(&table_identifier.table)
        .box_err()
        .context(ErrWithCause {
            code: StatusCode::Internal,
            msg: format!("fail to get table, table:{}", table_identifier.table),
        })?
        .context(ErrNoCause {
            code: StatusCode::NotFound,
            msg: format!("table is not found, table:{}", table_identifier.table),
        })
}

fn find_schema_by_identifier(
    ctx: &HandlerContext,
    table_identifier: &TableIdentifier,
) -> Result<SchemaRef> {
    let catalog = ctx
        .catalog_manager
        .catalog_by_name(&table_identifier.catalog)
        .box_err()
        .context(ErrWithCause {
            code: StatusCode::Internal,
            msg: format!("fail to get catalog, catalog:{}", table_identifier.catalog),
        })?
        .context(ErrNoCause {
            code: StatusCode::NotFound,
            msg: format!("catalog is not found, catalog:{}", table_identifier.catalog),
        })?;
    catalog
        .schema_by_name(&table_identifier.schema)
        .box_err()
        .context(ErrWithCause {
            code: StatusCode::Internal,
            msg: format!(
                "fail to get schema of table, schema:{}",
                table_identifier.schema
            ),
        })?
        .context(ErrNoCause {
            code: StatusCode::NotFound,
            msg: format!(
                "schema of table is not found, schema:{}",
                table_identifier.schema
            ),
        })
}<|MERGE_RESOLUTION|>--- conflicted
+++ resolved
@@ -139,11 +139,12 @@
 }
 
 impl ExecutePlanMetricCollector {
-<<<<<<< HEAD
-    fn new(request_id: u64, query: String, slow_threshold_secs: u64, priority: Priority) -> Self {
-=======
-    fn new(request_id: String, query: String, slow_threshold_secs: u64) -> Self {
->>>>>>> 65130f59
+    fn new(
+        request_id: String,
+        query: String,
+        slow_threshold_secs: u64,
+        priority: Priority,
+    ) -> Self {
         Self {
             start: Instant::now(),
             query,
@@ -634,17 +635,9 @@
             .slow_threshold
             .load(std::sync::atomic::Ordering::Relaxed);
 
-<<<<<<< HEAD
         let priority = ctx.priority();
-=======
-        let metric = ExecutePlanMetricCollector::new(
+        let query_ctx = create_query_ctx(
             ctx.request_id_str.clone(),
-            ctx.displayable_query,
-            slow_threshold_secs,
-        );
->>>>>>> 65130f59
-        let query_ctx = create_query_ctx(
-            ctx.request_id_str,
             ctx.default_catalog,
             ctx.default_schema,
             ctx.timeout_ms,
@@ -656,7 +649,7 @@
             &ctx.displayable_query
         );
         let metric = ExecutePlanMetricCollector::new(
-            ctx.request_id,
+            ctx.request_id_str,
             ctx.displayable_query,
             slow_threshold_secs,
             query_ctx.priority,
@@ -697,24 +690,16 @@
             .dyn_config
             .slow_threshold
             .load(std::sync::atomic::Ordering::Relaxed);
-<<<<<<< HEAD
         let priority = ctx.priority();
-=======
-        let metric = ExecutePlanMetricCollector::new(
+        let query_ctx = create_query_ctx(
             ctx.request_id_str.clone(),
-            ctx.displayable_query,
-            slow_threshold_secs,
-        );
->>>>>>> 65130f59
-        let query_ctx = create_query_ctx(
-            ctx.request_id_str,
             ctx.default_catalog,
             ctx.default_schema,
             ctx.timeout_ms,
             priority,
         );
         let metric = ExecutePlanMetricCollector::new(
-            ctx.request_id,
+            ctx.request_id_str,
             ctx.displayable_query,
             slow_threshold_secs,
             query_ctx.priority,
